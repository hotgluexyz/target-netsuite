--- conflicted
+++ resolved
@@ -101,9 +101,6 @@
     
     try:
         if not input_data["Customer Name"].dropna().empty:
-<<<<<<< HEAD
-            reference_data["Customer"] = ns_client.entities["Customer"](ns_client.client).get_all(["altName", "name", "entityId", "companyName", "subsidiary"])
-=======
             reference_data["Customer"] = ns_client.entities["Customer"](ns_client.client).get_all([
                 "altName",
                 "name",
@@ -112,7 +109,6 @@
                 "subsidiary",
                 "isInactive"
             ])
->>>>>>> 22ea5c3f
     except NetSuiteRequestError as e:
         message = e.message.replace("error", "failure").replace("Error", "")
         logger.warning(f"It was not possible to retrieve Customer data: {message}")
